{
  "name": "generator-assets",
  "version": "2.1.0",
  "dependencies": {
    "fs-extra": {
      "version": "0.10.0",
      "from": "fs-extra@~0.10",
      "resolved": "https://registry.npmjs.org/fs-extra/-/fs-extra-0.10.0.tgz",
      "dependencies": {
        "ncp": {
          "version": "0.5.1",
          "from": "ncp@^0.5.1",
          "resolved": "https://registry.npmjs.org/ncp/-/ncp-0.5.1.tgz"
        },
        "mkdirp": {
          "version": "0.5.0",
          "from": "mkdirp@^0.5.0",
          "resolved": "https://registry.npmjs.org/mkdirp/-/mkdirp-0.5.0.tgz",
          "dependencies": {
            "minimist": {
              "version": "0.0.8",
              "from": "minimist@0.0.8",
              "resolved": "https://registry.npmjs.org/minimist/-/minimist-0.0.8.tgz"
            }
          }
        },
        "jsonfile": {
          "version": "1.2.0",
          "from": "jsonfile@^1.2.0",
          "resolved": "https://registry.npmjs.org/jsonfile/-/jsonfile-1.2.0.tgz"
        },
        "rimraf": {
          "version": "2.2.8",
          "from": "rimraf@^2.2.8",
          "resolved": "https://registry.npmjs.org/rimraf/-/rimraf-2.2.8.tgz"
        }
      }
    },
    "q": {
      "version": "1.0.1",
      "from": "q@~1.0",
      "resolved": "https://registry.npmjs.org/q/-/q-1.0.1.tgz"
    },
    "svgobjectmodelgenerator": {
      "version": "0.0.1",
      "from": "svgobjectmodelgenerator@git+https://github.com/adobe-research/svgObjectModelGenerator.git#generator-assets",
<<<<<<< HEAD
      "resolved": "git+https://github.com/adobe-research/svgObjectModelGenerator.git#98a97369ca24c2ae3c41aed7404545018bec496e"
=======
      "resolved": "git+https://github.com/adobe-research/svgObjectModelGenerator.git#94d292f45c71553c0ba825551445cc86e3e9deb4"
>>>>>>> 1153654f
    },
    "tmp": {
      "version": "0.0.24",
      "from": "tmp@~0.0.24",
      "resolved": "https://registry.npmjs.org/tmp/-/tmp-0.0.24.tgz"
    }
  }
}<|MERGE_RESOLUTION|>--- conflicted
+++ resolved
@@ -44,11 +44,7 @@
     "svgobjectmodelgenerator": {
       "version": "0.0.1",
       "from": "svgobjectmodelgenerator@git+https://github.com/adobe-research/svgObjectModelGenerator.git#generator-assets",
-<<<<<<< HEAD
-      "resolved": "git+https://github.com/adobe-research/svgObjectModelGenerator.git#98a97369ca24c2ae3c41aed7404545018bec496e"
-=======
       "resolved": "git+https://github.com/adobe-research/svgObjectModelGenerator.git#94d292f45c71553c0ba825551445cc86e3e9deb4"
->>>>>>> 1153654f
     },
     "tmp": {
       "version": "0.0.24",
