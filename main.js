/*
 * Copyright (c) 2013 Adobe Systems Incorporated. All rights reserved.
 *  
 * Permission is hereby granted, free of charge, to any person obtaining a
 * copy of this software and associated documentation files (the "Software"), 
 * to deal in the Software without restriction, including without limitation 
 * the rights to use, copy, modify, merge, publish, distribute, sublicense, 
 * and/or sell copies of the Software, and to permit persons to whom the 
 * Software is furnished to do so, subject to the following conditions:
 *  
 * The above copyright notice and this permission notice shall be included in
 * all copies or substantial portions of the Software.
 *  
 * THE SOFTWARE IS PROVIDED "AS IS", WITHOUT WARRANTY OF ANY KIND, EXPRESS OR
 * IMPLIED, INCLUDING BUT NOT LIMITED TO THE WARRANTIES OF MERCHANTABILITY, 
 * FITNESS FOR A PARTICULAR PURPOSE AND NONINFRINGEMENT. IN NO EVENT SHALL THE
 * AUTHORS OR COPYRIGHT HOLDERS BE LIABLE FOR ANY CLAIM, DAMAGES OR OTHER 
 * LIABILITY, WHETHER IN AN ACTION OF CONTRACT, TORT OR OTHERWISE, ARISING 
 * FROM, OUT OF OR IN CONNECTION WITH THE SOFTWARE OR THE USE OR OTHER 
 * DEALINGS IN THE SOFTWARE.
 * 
 */

(function () {
    "use strict";

    var fs = require("fs"),
        resolve = require("path").resolve,
        tmp = require("tmp"),
        Q = require("q"),
        mkdirp = Q.denodeify(require("mkdirp")),
        convert = require("./lib/convert");

    var DELAY_TO_WAIT_UNTIL_USER_DONE = 300,
        MENU_ID = "assets";

    // TODO: Once we get the layer change management/updating right, we should add a
    // big comment at the top of this file explaining how this all works. In particular
    // we should explain what contexts are, and how we manage scheduling updates.
    
    var _generator = null,
        // For unsaved files
        _fallbackBaseDirectory = null,
        _contextPerDocument = {},
        _changeContextPerLayer = {},
        _photoshopPath = null,
        _currentDocumentId,
        _setupDone = false,
        _menuClicked = false;

    function getUserHomeDirectory() {
        return process.env[(process.platform === "win32") ? "USERPROFILE" : "HOME"];
    }

    // TODO: PNG-8 right now basically means GIF-like PNGs (binary transparency)
    //       Ultimately, we want it to mean a palette of RGBA colors (arbitrary transparency)
    function convertImage(pixmap, filename, format, quality, scale, width, height) {
        var fileCompleteDeferred = Q.defer();

        _generator.publish("assets.debug.dump", "dumping " + filename);

        var backgroundColor = "#fff";

        if (format === "png" && quality) {
            format = "png" + quality;
        }

        var args = [
            // In order to know the pixel boundaries, ImageMagick needs to know the resolution and pixel depth
            "-size", pixmap.width + "x" + pixmap.height,
            "-depth", 8,
            // pixmap.pixels contains the pixels in ARGB format, but ImageMagick only understands RGBA
            // The color-matrix parameter allows us to compensate for that
            "-color-matrix", "0 1 0 0, 0 0 1 0, 0 0 0 1, 1 0 0 0",
            // Read the pixels in RGBA form from STDIN
            "rgba:-"
        ];

        if (width || height) {
            if (width && height) {
                args.push("-resize", width + "x" + height + "!"); // ! ignores ratio
            } else if (width) {
                args.push("-resize", width);
            } else {
                args.push("-resize", "x" + height);
            }
        }

        
        if (format === "jpg" || format === "gif" || format === "png8" || format === "png24") {
            args.push("-background", backgroundColor, "-flatten");
        }
        if (format === "gif" || format === "png8") {
            args.push("-transparent", backgroundColor);
        }
        if (scale) {
            args.push("-resize", (scale * 100) + "%");
        }
        if (format === "jpg" && quality) {
            args.push("-quality", quality);
        }

        // "png8" as a format produces different colors
        if (format === "png8") {
            format = "png";
        }

        // Write an image of format <format> to STDOUT
        args.push(format + ":-");

        var proc = convert(args, _photoshopPath);
        var fileStream = fs.createWriteStream(filename);
        var stderr = "";

        proc.stderr.on("data", function (chunk) {
            stderr += chunk;
        });

        proc.stdout.pipe(fileStream);
        proc.stdin.end(pixmap.pixels);

        proc.stdout.on("close", function () {
            if (stderr) {
                var error = "error from ImageMagick: " + stderr;
                _generator.publish("assets.error.convert", error);
                fileCompleteDeferred.reject(stderr);
            } else {
                fileCompleteDeferred.resolve(filename);
            }
        });
        
        return fileCompleteDeferred.promise;
    }

    function deleteDirectoryRecursively(directory) {
        // Directory doesn't exist? We're done.
        if (!fs.existsSync(directory)) {
            return;
        }
        
        // Delete all entries in the directory
        var files = fs.readdirSync(directory);
        files.forEach(function (file) {
            var path = resolve(directory, file);
            if (fs.statSync(path).isDirectory()) {
                deleteDirectoryRecursively(path);
            } else {
                fs.unlinkSync(path);
            }
        });

        // Delete the now empty directory
        fs.rmdirSync(directory);
    }

    function deleteDirectoryIfEmpty(directory) {
        if (fs.existsSync(directory) && fs.readdirSync(directory).length === 0) {
            fs.rmdirSync(directory);
        }
    }

    function parseLayerName(layerName) {
        var parts = layerName.split(/ *[,\+] */);
        return parts.map(parseFileSpec);
    }

    function parseFileSpec(fileSpec) {
        var result = {
            name: fileSpec
        };

        var exp = /^((((\d+)|\?)x((\d+)|\?) *)|((\d+)% *))?(.+\.([a-z0-9]*[a-z]))(\-?(\d+%?))?$/i;
        var match = fileSpec.match(exp);
        // match items
        // 0 - matching string
        // 1 - matching part of the scaling (if both abs and rel, second one)
        // 2 - absolute scaling match string
        // 3 - absolute scaling width string (may be ?)
        // 4 - absolute scaling width number (undefined for ?)
        // 5 - absolute scaling height string (may be ?)
        // 6 - absolute scaling height number (undefined for ?)
        // 7 - relative scaling match string
        // 8 - relative scaling match number
        // 9 - file name
        // 10 - file extension
        // 11 - quality match string
        // 12 - quality number

        if (match) {
            result.file      = match[9];
            result.extension = match[10].toLowerCase();
            if (typeof match[11] !== "undefined") {
                result.quality = match[12];
            }
            if (typeof match[7] !== "undefined") {
                result.scale = parseInt(match[8], 10) / 100;
            }
            if (typeof match[2] !== "undefined") {
                if (match[3] !== "?") {
                    result.width = parseInt(match[4], 10);
                }
                if (match[5] !== "?") {
                    result.height = parseInt(match[6], 10);
                }
            }
        }

        return result;
    }
    
    function analyzeLayerName(layerName) {
        var components = parseLayerName(layerName),
            errors = [],
            quality;
        
        var validFileComponents = components.filter(function (component) {
            if (!component.file) {
                return false;
            }

            var hadErrors = false;
            function reportError(message) {
                hadErrors = true;
                errors.push(component.name + ": " + message);
            }
            
            if (component.scale === 0) {
                reportError("Cannot scale an image to 0%");
            }

            if (component.width === 0) {
                reportError("Cannot set an image width to 0");
            }

            if (component.height === 0) {
                reportError("Cannot set an image height to 0");
            }

            if (component.extension === "jpeg") {
                component.extension = "jpg";
            }

            if (["jpg", "png", "gif", "svg"].indexOf(component.extension) === -1) {
                reportError("Unsupported file extension " + JSON.stringify(component.extension));
            }
            
            if ((typeof component.quality) !== "undefined") {
                if (component.extension === "jpg") {
                    if (component.quality.slice(-1) === "%") {
                        quality = parseInt(component.quality.slice(0, -1), 10);
                        if (quality < 1 || quality > 100) {
                            reportError(
                                "JPEG quality must be between 1% and 100% (is " +
                                JSON.stringify(component.quality) +
                                ")"
                            );
                        } else {
                            component.quality = quality;
                        }
                    }
                    else {
                        quality = parseInt(component.quality, 10);
                        if (component.quality < 1 || component.quality > 10) {
                            reportError(
                                "JPEG quality must be between 1 and 10 (is " +
                                JSON.stringify(component.quality) +
                                ")"
                            );
                        } else {
                            component.quality = quality * 10;
                        }
                    }
                }
                else if (component.extension === "png") {
                    if (["8", "24", "32"].indexOf(component.quality) === -1) {
                        reportError("PNG quality must be 8, 24 or 32 (is " + JSON.stringify(component.quality) + ")");
                    }
                }
                else {
                    reportError(
                        "There should not be a quality setting for files with the extension \"" +
                        component.extension +
                        "\""
                    );
                }
            }

            return !hadErrors;
        });

        return {
            errors: errors,
            validFileComponents: validFileComponents
        };
    }

    function reportErrorsToUser(documentContext, errors) {
        if (!errors.length) {
            return;
        }
        if (documentContext.assetGenerationEnabled && documentContext.assetGenerationDir) {
            var text = "[" + new Date() + "]\n" + errors.join("\n") + "\n\n",
                directory = documentContext.assetGenerationDir;
            mkdirp(directory).then(function () {
                fs.appendFileSync(resolve(directory, "errors.txt"), text);
            }).done();
        }
    }

    function handleImageChanged(document) {
        console.log("Image was changed:", document);

        // If the document was closed
        if (document.closed) {
            delete _contextPerDocument[document.id];
            // When two or more files are open, closing the current file first
            // results in an imageChanged event for the file that is going to
            // get focused (document.active === true), and is then followed by an
            // imageChanged event for the closed file (document.closed === true).
            // Therefore, if a document has been closed, _currentDocumentId
            // will have changed before the imageChanged event arrives that
            // informs us about the closed file. Consequently, if the ID is the
            // same, closed file must have been the last open one
            // => set _currentDocumentId to null
            if (document.id === _currentDocumentId) {
                processDocumentId(null);
            }
            // Stop here
            return;
        }

        processDocumentId(document.id);

        // Possible reasons for an undefined context:
        // - User created a new image
        // - User opened an image
        // - User switched to an image that was created/opened before Generator started
        if (!_contextPerDocument[document.id]) {
            // Make sure we have all information
            processEntireDocument();
            return;
        }
            
        // We have seen this document before: information about the changes are enough
        
        // Resize event: regenerate everything
        if (!document.layers && document.bounds) {
            processEntireDocument();
        } else {
            processChangesToDocument(document);
        }
    }

    function handleCurrentDocumentChanged(id) {
        processDocumentId(id);
    }

    function handleGeneratorMenuClicked(event) {
        // Ignore changes to other menus
        var menu = event.generatorMenuChanged;
        if (!menu || menu.name !== MENU_ID) {
            return;
        }
        
        console.log(event);

        // Before we know about the current document, we cannot reasonably process the events
        _menuClicked = true;
        if (!_setupDone) {
            return;
        }
        
        processMenuEvents();
        
        var context = _contextPerDocument[_currentDocumentId];
        if (context && context.assetGenerationEnabled) {
            processEntireDocument();
        }
    }

    function processMenuEvents() {
        if (!_menuClicked) {
            return;
        }

        // Without a current document, we cannot actually process any menu events
        // But there also shouldn't be such an event then
        var context = _contextPerDocument[_currentDocumentId];
        if (!context) {
            console.warn("Trying to process menu events for an unknown document with ID:", _currentDocumentId);
            return;
        }

        // Reset
        _menuClicked = false;

        // Toggle the state
        context.assetGenerationEnabled = !context.assetGenerationEnabled;
        updateMenuState();
        console.log("Asset generation is now " + (context.assetGenerationEnabled ? "enabled" : "disabled"));
    }

    function processEntireDocument() {
        _generator.getDocumentInfo().then(
            function (document) {
                if (document.id && !document.file) {
                    console.warn("WARNING: file information is missing from document.");
                }
                // Act as if everything has changed
                processChangesToDocument(document);
            },
            function (err) {
                _generator.publish("assets.error.getDocumentInfo", err);
            }
        ).done();
    }

    function processDocumentId(id) {
        if (_currentDocumentId === id) {
            return;
        }
        _currentDocumentId = id;
        updateMenuState();
    }

    function updateMenuState() {
        var context = _contextPerDocument[_currentDocumentId],
            enabled = context ? Boolean(context.assetGenerationEnabled) : false;

        console.log("Setting menu state to " + enabled);
        _generator.toggleMenu(MENU_ID, true, enabled);
    }

    function processChangesToDocument(document) {
        // Stop if the document isn't an object describing a menu (could be "[ActionDescriptor]")
        // Happens if no document is open, but maybe also at other times
        if (!document.id) {
            return;
        }
        
        var context = _contextPerDocument[document.id];
        
        if (!context) {
            context = _contextPerDocument[document.id] = {
                document: { id: document.id },
                layers: {},
                assetGenerationEnabled: false
            };
        }

        processDocumentId(document.id);

        // Now that we know the current document, we can actually process any menu clicks
        if (! _setupDone) {
            _setupDone = true;
            processMenuEvents();
        }

        // If there is a file name (e.g., after saving or when switching between files, even unsaved ones)
        if (document.file) {
            processPathChange(document);
        }
        
        var pendingPromises = [];

        // If there are layer changes
        if (document.layers) {
            var layers = document.layers.concat();

            // Mark the layers as directly mentioned by the change event
            // Assume there's layer group P and layer L.
            // However, moving layer L to the root level (out of P), gives us this:
            // { id: <L>, index: ... }
            // Moving layer L into P results in an event like this:
            // { id: <P>, index: ..., layers: [{ id: <L>, index: ... }]}
            // This allows us to store P as L's parent.
            // But when we iterate over the the sublayers, it will look as if L has lost
            // its parent because by itself this would again look like this:
            // { id: <L>, index: ... }
            // By marking the layers mentioned at the root of a change, we get this:
            // { id: <L>, index: ..., atRootOfChange: true }
            // when moving L out of P and this:
            // { id: <L>, index: ... }
            // when moving L into P, allowing us to track child-parent relationships
            layers.forEach(function (layer) {
                layer.atRootOfChange = true;
            });
            
            // Flatten the layer hierarchy mentioned in the change
            // [{ id: 1, layers: [{ id: 2, layers: [{ id: 3 }] }] }]
            // will be treated as
            // [{ id: 1, ... }, { id: 2, ... }, { id: 3 }]
            var changedLayers = {};
            while (layers.length) {
                // Remove the first entry of layers and store it in layers
                var layer = layers.shift();
                // Keep track of the layers that were mentioned as changed
                changedLayers[layer.id] = true;
                // Process the layer change
                pendingPromises.push(processLayerChange(document, layer));
                // Add the children to the layers queue
                if (layer.layers) {
                    layers.push.apply(layers, layer.layers);
                }
            }

            // Iterate over all the IDs of changed layers
            var changedLayerIds = Object.keys(changedLayers);
            // Using while instead of forEach allows adding new IDs
            while (changedLayerIds.length) {
                // Remove the first entry of changedLayerIds and store it in layerId
                var layerId = changedLayerIds.shift();
                // Check if that layer has a parent layer
                var parentLayerId = context.layers[layerId].parentLayerId;
                // If it does, and the parent layer hasn't been mentioned in the change...
                if (parentLayerId && !changedLayers[parentLayerId]) {
                    // Act as if it had been mentioned
                    changedLayers[parentLayerId] = true;
                    changedLayerIds.push(parentLayerId);
                    // I.e., update this layer, too
                    pendingPromises.push(processLayerChange(document, { id: parentLayerId }));
                }
            }
        }

        Q.allSettled(pendingPromises).then(function () {
            // Delete directory foo-assets/ for foo.psd if it is empty now
            deleteDirectoryIfEmpty(context.assetGenerationDir);
            // Delete ~/Desktop/generator if it is empty now
            // Could fail if the user adjusts the thumbnail size in Finder on Mac OS X
            // The size is stored as .DS_Store, making the directory seem not empty
            deleteDirectoryIfEmpty(_fallbackBaseDirectory);
        });
    }

    function processPathChange(document) {
        var context            = _contextPerDocument[document.id],
            wasSaved           = context.isSaved,
            previousPath       = context.path,
            previousStorageDir = context.assetGenerationDir;

        updatePathInfoForDocument(document);

        // Did the user perform "Save as..."?
        if (wasSaved && previousPath !== context.path) {
            // Turn asset generation off
            context.assetGenerationEnabled = false;
            updateMenuState();
        }

        if (!wasSaved && context.isSaved && previousStorageDir) {
            // Delete the assets of a previous file
            // Photoshop will have asked the user to confirm overwriting the PSD file at this point,
            // so "overwriting" its assets is fine, too
            if (fs.existsSync(context.assetGenerationDir)) {
                deleteDirectoryRecursively(context.assetGenerationDir);
            }

            // Move the directory with the assets to the new location
            // TODO: check whether this works when moving from one drive letter to another on Windows
            fs.rename(previousStorageDir, context.assetGenerationDir, function (err) {
                if (err) {
                    _generator.publish("assets.error.rename", err);
                }
            });
        }
    }

    function processLayerChange(document, layer) {
        var documentContext = _contextPerDocument[document.id],
            layerContext    = documentContext.layers[layer.id];

        if (!layerContext) {
            layerContext = documentContext.layers[layer.id] = {
                generatedFiles: {}
            };
        }

        // Layer change context
        var contextID = document.id + "-" + layer.id,
            context = _changeContextPerLayer[contextID];
        if (!context) {
            // Initialize the context object for this layer.
            // It will be deleted again once an update has finished
            // without the image changing during the update.
            context = _changeContextPerLayer[contextID] = {
                // Store the context ID here so the context can be deleted by finishLayerUpdate
                id:                     contextID,
                document:               document,
                documentContext:        documentContext,
                layer:                  layer,
                layerContext:           layerContext,
                updateIsScheduled:      false,
                updateIsObsolete:       false,
                updateDelayTimeout:     null,
                updateCompleteDeferred: Q.defer()
            };
        }

        // Regardless of the nature of the change, we want to make sure that
        // all changes to a layer are processed in sequence
        scheduleLayerUpdate(context);

        return context.updateCompleteDeferred.promise;
    }

    function updatePathInfoForDocument(document) {
        var extname = require("path").extname,
            basename = require("path").basename,
            dirname = require("path").dirname;

        var context = _contextPerDocument[document.id],
            // The path to the document's file, or just its name (e.g., "Untitled-1" or "/foo/bar/hero-image.psd")
            path = document.file,
            // Determine whether the file is saved (i.e., it contains slashes or backslashes)...
            isSaved = path.match(/[\/\\]/),
            // The file extension, including the dot (e.g., ".psd")
            extension = extname(path),
            // The file name, possibly with an extension (e.g., "Untitled-1" or "hero-image.psd")
            fileName = basename(path),
            // The file name without its extension (e.g., "Untitled-1" or "hero-image")
            documentName = extension.length ? fileName.slice(0, -extension.length) : fileName,
            // For saved files, the directory the file was saved to. Otherwise, ~/Desktop/generator
            baseDirectory = isSaved ? dirname(path) : _fallbackBaseDirectory;

        // Store the document's path
        context.path = path;
        // Determine whether the file is saved (i.e., the path is absolute, thus containing slashes or backslashes)...
        context.isSaved = isSaved;
        // Store the directory to store generated assets in
        context.assetGenerationDir = baseDirectory ? resolve(baseDirectory, documentName + "-assets") : null;
    }

    // Run the update now if none is in progress, or wait until the current one is finished
    function scheduleLayerUpdate(changeContext) {
        // If no update is scheduled or the scheduled update is still being delayed, start from scratch
        if (!changeContext.updateIsScheduled || changeContext.updateDelayTimeout) {
            changeContext.updateIsScheduled = true;
            clearTimeout(changeContext.updateDelayTimeout);

            changeContext.updateDelayTimeout = setTimeout(function () {
                changeContext.updateDelayTimeout = null;
                var finish = function () {
                    finishLayerUpdate(changeContext);
                };
                startLayerUpdate(changeContext).then(finish, finish).done();
            }, DELAY_TO_WAIT_UNTIL_USER_DONE);
        }
        // Otherwise, mark the scheduled update as obsolete so we can start over when it's done
        else if (!changeContext.updateIsObsolete) {
            console.log("Deferring update until the current one is done");
            changeContext.updateIsObsolete = true;
        }
    }

    // Start a new update
    function startLayerUpdate(changeContext) {
        var layerUpdatedDeferred = Q.defer();

        console.log("Updating layer " + changeContext.layer.id +
            " (" + JSON.stringify(changeContext.layer.name || changeContext.layerContext.name) + ")"
        );

        var documentContext = changeContext.documentContext,
            layerContext    = changeContext.layerContext,
            layer           = changeContext.layer;

        function deleteLayerImages() {
            Object.keys(layerContext.generatedFiles).forEach(function (path) {
                if (fs.existsSync(path)) {
                    fs.unlinkSync(path);
                }
            });
        }

        function updateLayerName() {
            if (layer.name === layerContext.name) {
                return;
            }
            
            // The name changed => delete all generated files 
            // The files will be generated from scratch based on the new name
            // For simple changes, like "foo.jpg" => "bar.jpg", this is an unfortunate overhead
            // as renaming the file would have sufficed. But renaming is not valid for complex changes,
            // like "Layer 1" => "foo.jpg, bar.png" or "foo.jpg" => "foo.png"
            deleteLayerImages();

            layerContext.name = layer.name;
            
            var analysis = analyzeLayerName(layerContext.name);
            layerContext.validFileComponents = analysis.validFileComponents;
            
            reportErrorsToUser(documentContext, analysis.errors);
        }

        // TODO: Make sure this function is refactored so that it doesn't have so much
        // callback nesting. This function will change substantially when we move image
        // creation to core, so avoiding the refactor right now.
        function createLayerImage(pixmap, component) {
            var imageCreatedDeferred = Q.defer(),
                path = resolve(documentContext.assetGenerationDir, component.file);
            
            console.log("Generating " + path);

            // Create a temporary file name
            tmp.tmpName(function (err, tmpPath) {
                if (err) {
                    imageCreatedDeferred.reject(err);
                    return;
                }
                // Save the image in a temporary file
                convertImage(pixmap, tmpPath, component.extension, component.quality,
                            component.scale, component.width, component.height).then(
                    // When ImageMagick is done
                    function () {
                        var directory = changeContext.documentContext.assetGenerationDir;
                        mkdirp(directory)
                            .fail(function () {
                                _generator.publish(
                                    "assets.error.init",
                                    "Could not create directory '" + directory + "'"
                                );
                                imageCreatedDeferred.reject();
                            })
                            .done(function () {
                                // ...move the temporary file to the desired location
                                // TODO: check whether this works when moving from one
                                // drive letter to another on Windows

                                function onMoveCompleted() {
                                    layerContext.generatedFiles[path] = true;
                                    imageCreatedDeferred.resolve();
                                }

                                fs.rename(tmpPath, path, function (err) {
                                    // Renaming the file worked: we're done
                                    if (!err) {
                                        return onMoveCompleted();
                                    }

                                    // There was an error when renaming, so let's try copy + delete instead
                                    try {
                                        // Yes, the notion of copying a file is too high level for Node.js
                                        fs.createReadStream(tmpPath).pipe(fs.createWriteStream(path));
                                    } catch (e) {
                                        // If copying doesn't work, we're out of options
                                        imageCreatedDeferred.reject(e);
                                        return;
                                    }
                                    // Copy was successful, now delete the temporary file
                                    fs.unlink(tmpPath, function (err) {
                                        // If we fail to delete the temporary file, report the error and continue
                                        if (err) {
                                            console.error("Could not delete the temporary file", tmpPath);
                                        }
                                        onMoveCompleted();
                                    });
                                });
                            });
                    },
                    function (err) {
                        imageCreatedDeferred.reject(err);
                    }
                );
            });
            
            return imageCreatedDeferred.promise;
        }

        function createLayerImages() {
            // Get the pixmap - but only once
            _generator.getPixmap(changeContext.layer.id, 100).then(
                function (pixmap) {
                    // Prevent an error after deleting a layer's contents, resulting in a 0x0 pixmap
                    if (pixmap.width === 0 || pixmap.height === 0) {
                        deleteLayerImages();
                        layerUpdatedDeferred.resolve();
                        return;
                    }
                    
                    var components = layerContext.validFileComponents;
                    var componentPromises = components.map(function (component) {
                        return createLayerImage(pixmap, component);
                    });

                    Q.allSettled(componentPromises).then(function (results) {
                        var errors = [];
                        results.forEach(function (result, i) {
                            if (result.state === "rejected") {
                                errors.push(components[i].name + ": " + result.reason);
                            }
                        });

                        if (errors.length) {
                            reportErrorsToUser(documentContext, errors);
                            layerUpdatedDeferred.reject(errors);
                        } else {
                            layerUpdatedDeferred.resolve();
                        }
                    }).done();
                },
                function (err) {
                    reportErrorsToUser(["Failed to get pixmap: " + err]);
                    _generator.publish("assets.error.getPixmap", "Error: " + err);
                    layerUpdatedDeferred.reject(err);
                }
            );
        }

        if (layer.removed) {
            // If the layer was removed delete all generated files 
            deleteLayerImages();
        }
        else if (layer.name) {
            // If the layer name was changed, the generated files may get deleted
            updateLayerName();
        }

        // Layer movement occured
        // For more details, see processChangesToDocument
        if (layer.index) {
            // Child layers have been inserted or moved into this layer
            if (layer.layers) {
                layer.layers.forEach(function (subLayer) {
                    var subLayerContext = documentContext.layers[subLayer.id];
<<<<<<< HEAD
                    //var name = subLayer.name || subLayerContext.name;
=======
>>>>>>> c9282275
                    subLayerContext.parentLayerId = layer.id;
                });
            }
            // This layer doesn't have a parent (otherwise the event would have been for the parent)
            else if (layer.atRootOfChange) {
                delete layerContext.parentLayerId;
            }
        }

        if (layer.removed || !layerContext.validFileComponents || layerContext.validFileComponents.length === 0) {
            // If the layer was removed, we're done since we delete the images above
            // If there are no valid file components anymore, there's nothing to generate
            layerUpdatedDeferred.resolve();
        }
        else if (!documentContext.assetGenerationEnabled) {
            layerUpdatedDeferred.resolve();
        }
        else if (!documentContext.assetGenerationDir) {
            layerUpdatedDeferred.resolve();
        }
        else {
            // Update the layer image
            // The change could be layer.pixels, layer.added, layer.path, layer.name, ...
            // Always update if it has been added because it could
            // have been dragged & dropped or copied & pasted,
            // and therefore might not be empty like new layers
            
            // Note .svg uses a different code path from the pixel-based formats
            if (layerContext.validFileComponents[0].extension === "svg") {
                console.log("Create SVG for layer[" + changeContext.layer.id + "]: " +
                            layerContext.validFileComponents[0].name);
                var params = { layerID: changeContext.layer.id };
                _generator.evaluateJSXFile("./jsx/layerSVG.jsx", params);
                // TODO: We should verify results here.
                layerUpdatedDeferred.resolve();
            }
            else {
                createLayerImages();
            }
        }

        return layerUpdatedDeferred.promise;
    }

    // Run a pending update if necessary
    function finishLayerUpdate(changeContext) {
        changeContext.updateIsScheduled = false;
        // If the update is obsolete, schedule another one right after
        // This update will still be delayed to give Photoshop some time to catch its breath
        if (changeContext.updateIsObsolete) {
            changeContext.updateIsObsolete = false;
            scheduleLayerUpdate(changeContext);
        }
        // This is the final update for now: clean up
        else {
            var deferred = changeContext.updateCompleteDeferred;
            delete _changeContextPerLayer[changeContext.id];
            deferred.resolve();
        }
    }

    function initPhotoshopPath() {
        return _generator.getPhotoshopPath().then(
            function (path) {
                _photoshopPath = path;
            },
            function (err) {
                _generator.publish(
                    "assets.error.init",
                    "Could not get photoshop path: " + err
                );
            }
        );
    }

    function initFallbackBaseDirectory() {
        // First, check whether we can retrieve the user's home directory
        var homeDirectory = getUserHomeDirectory();
        if (homeDirectory) {
            _fallbackBaseDirectory = resolve(homeDirectory, "Desktop", "generator");
        } else {
            _generator.publish(
                "assets.error.init",
                "Could not locate home directory in env vars, no assets will be dumped for unsaved files"
            );
        }
    }

    function init(generator) {
        _generator = generator;

        // TODO: Much of this initialization is currently temporary. Once
        // we have storage of assets in the correct location implemented, we
        // should rewrite this to be more structured. The steps of init should
        // be something like:
        //
        // 0. Add menu item
        // 1. Get PS path
        // 2. Register for PS events we care about
        // 3. Get document info on current document, set menu state
        // 4. Initiate asset generation on current document if enabled
        //

        _generator.addMenuItem(MENU_ID, "Web Assets", true, false).then(
            function () {
                _generator.publish("assets.info.menuCreated", MENU_ID);
            }, function () {
                _generator.publish("assets.error.menuCreationFailed", MENU_ID);
            }
        );
        _generator.subscribe("photoshop.event.generatorMenuChanged", handleGeneratorMenuClicked);
        _generator.subscribe("photoshop.event.currentDocumentChanged", handleCurrentDocumentChanged);

        initFallbackBaseDirectory();
        initPhotoshopPath().then(function () {
            _generator.subscribe("photoshop.event.imageChanged", handleImageChanged);

            processEntireDocument();
        }).done();
    }

    exports.init = init;

    // Unit test function exports
    exports.parseLayerName = parseLayerName;

}());<|MERGE_RESOLUTION|>--- conflicted
+++ resolved
@@ -229,11 +229,11 @@
             }
 
             if (component.width === 0) {
-                reportError("Cannot set an image width to 0");
+                reportError("Cannot set the image width to 0");
             }
 
             if (component.height === 0) {
-                reportError("Cannot set an image height to 0");
+                reportError("Cannot set the image height to 0");
             }
 
             if (component.extension === "jpeg") {
@@ -823,10 +823,7 @@
             if (layer.layers) {
                 layer.layers.forEach(function (subLayer) {
                     var subLayerContext = documentContext.layers[subLayer.id];
-<<<<<<< HEAD
                     //var name = subLayer.name || subLayerContext.name;
-=======
->>>>>>> c9282275
                     subLayerContext.parentLayerId = layer.id;
                 });
             }
