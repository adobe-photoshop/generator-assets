/*
 * Copyright (c) 2013 Adobe Systems Incorporated. All rights reserved.
 *  
 * Permission is hereby granted, free of charge, to any person obtaining a
 * copy of this software and associated documentation files (the "Software"), 
 * to deal in the Software without restriction, including without limitation 
 * the rights to use, copy, modify, merge, publish, distribute, sublicense, 
 * and/or sell copies of the Software, and to permit persons to whom the 
 * Software is furnished to do so, subject to the following conditions:
 *  
 * The above copyright notice and this permission notice shall be included in
 * all copies or substantial portions of the Software.
 *  
 * THE SOFTWARE IS PROVIDED "AS IS", WITHOUT WARRANTY OF ANY KIND, EXPRESS OR
 * IMPLIED, INCLUDING BUT NOT LIMITED TO THE WARRANTIES OF MERCHANTABILITY, 
 * FITNESS FOR A PARTICULAR PURPOSE AND NONINFRINGEMENT. IN NO EVENT SHALL THE
 * AUTHORS OR COPYRIGHT HOLDERS BE LIABLE FOR ANY CLAIM, DAMAGES OR OTHER 
 * LIABILITY, WHETHER IN AN ACTION OF CONTRACT, TORT OR OTHERWISE, ARISING 
 * FROM, OUT OF OR IN CONNECTION WITH THE SOFTWARE OR THE USE OR OTHER 
 * DEALINGS IN THE SOFTWARE.
 * 
 */

(function () {
    "use strict";

    var fs = require("fs"),
        resolve = require("path").resolve,
        mkdirp = require("mkdirp"),
        tmp = require("tmp"),
        Q = require("q"),
        convert = require("./lib/convert"),
        xpm2png = require("./lib/xpm2png");

    var DELAY_TO_WAIT_UNTIL_USER_DONE = 300;

    var _generator = null,
        _assetGenerationDir = null,
        _changeContextPerLayer = {};

    function getUserHomeDirectory() {
        return process.env[(process.platform === "win32") ? "USERPROFILE" : "HOME"];
    }

    function savePixmap(pixmap, filename) {
        var fileCompleteDeferred = Q.defer();

        _generator.publish("assets.debug.dump", "dumping " + filename);

        var args = ["-", "-size", pixmap.width + "x" + pixmap.height, "png:-"];
        var proc = convert(args, _generator._photoshop._applicationPath);
        var fileStream = fs.createWriteStream(filename);
        var stderr = "";

        proc.stderr.on("data", function (chunk) { stderr += chunk; });
        proc.stdout.on("close", function () {
            fileCompleteDeferred.resolve(filename);
        });
        
        xpm2png(pixmap, proc.stdin.end.bind(proc.stdin));
        proc.stdout.pipe(fileStream);
        
        proc.stderr.on("close", function () {
            if (stderr) {
                var error = "error from ImageMagick: " + stderr;
                _generator.publish("assets.error.convert", error);
                fileCompleteDeferred.reject(error);
            }
        });
        
        return fileCompleteDeferred.promise;
    }

    function handleImageChanged(document) {
        if (document.id && document.layers) {
            document.layers.forEach(function (layer) {
                handleImageChangedForLayer(document, layer);
            });
        }
    }

    function handleImageChangedForLayer(document, layer) {
        if (!_assetGenerationDir) {
            return;
        }

        var contextID = document.id + "-" + layer.id;
        
        if (!_changeContextPerLayer[contextID]) {
            // Initialize the context object for this layer.
            // It will be deleted again once an update has finished
            // without the image changing during the update.
            _changeContextPerLayer[contextID] = {
                // Store the context ID here so the context can be deleted by finishLayerUpdate
                id:                 contextID,
                document:           document,
                layer:              layer,
                updateIsScheduled:  false,
                updateIsObsolete:   false,
                updateDelayTimeout: null
            };
        }

        scheduleLayerUpdate(_changeContextPerLayer[contextID]);
    }

    // Run the update now if none is in progress, or wait until the current one is finished
    function scheduleLayerUpdate(changeContext) {
        // If no update is scheduled or the scheduled update is still being delayed, start from scratch
        if (!changeContext.updateIsScheduled || changeContext.updateDelayTimeout) {
            changeContext.updateIsScheduled = true;
            clearTimeout(changeContext.updateDelayTimeout);

            changeContext.updateDelayTimeout = setTimeout(function () {
                changeContext.updateDelayTimeout = null;
                startLayerUpdate(changeContext).fin(function () {
                    finishLayerUpdate(changeContext);
                });
            }, DELAY_TO_WAIT_UNTIL_USER_DONE);
        }
        // Otherwise, mark the scheduled update as obsolete so we can start over when it's done
        else if (!changeContext.updateIsObsolete) {
            changeContext.updateIsObsolete = true;
        }
    }

    // Start a new update
    function startLayerUpdate(changeContext) {
        var layerUpdatedDeferred = Q.defer();
<<<<<<< HEAD

        var layer    = changeContext.layer,
            fileName = changeContext.document.id + "-" + changeContext.layer.id + ".png",
            path     = resolve(_assetGenerationDir, fileName);

        function deleteLayerImage() {
            // Delete the image for the empty layer
            fs.unlink(path, function (err) {
                if (err) {
                    layerUpdatedDeferred.reject(err);
                } else {
                    layerUpdatedDeferred.resolve();
                }
            });
        }

        function createLayerImage() {
            _generator.getPixmap(changeContext.layer.id, 100).then(
                function (pixmap) {
                    var fileName = changeContext.document.id + "-" + changeContext.layer.id + ".png",
                        path     = resolve(_assetGenerationDir, fileName);

                    // Prevent an error after deleting a layer's contents, resulting in a 0x0 pixmap
                    if (pixmap.width === 0 || pixmap.height === 0) {
                        deleteLayerImage();
                    }
                    else {
                        var tmpPath = temp.path({ suffix: ".png" });

=======
        
        _generator.getPixmap(layerContext.layerID, 100).then(
            function (pixmap) {
                var fileName = layerContext.documentID + "-" + layerContext.layerID + ".png",
                    path     = resolve(_assetGenerationDir, fileName);

                // Prevent an error after deleting a layer's contents, resulting in a 0x0 pixmap
                if (pixmap.width === 0 || pixmap.height === 0) {
                    // Delete the image for the empty layer
                    fs.unlink(path, function (err) {
                        if (err) {
                            layerUpdatedDeferred.reject(err);
                        } else {
                            layerUpdatedDeferred.resolve();
                        }
                    });
                }
                else {
                    tmp.tmpName(function (err, tmpPath) {
                        if (err) {
                            layerUpdatedDeferred.reject(err);
                            return;
                        }
                        
>>>>>>> 40b4e3e8
                        // Save the image in a temporary file
                        savePixmap(pixmap, tmpPath)
                            .fail(function (err) {
                                layerUpdatedDeferred.reject(err);
                            })
                            // When ImageMagick is done
                            .done(function () {
                                // ...move the temporary file to the desired location
                                fs.rename(tmpPath, path, function (err) {
                                    if (err) {
                                        layerUpdatedDeferred.reject(err);
                                    } else {
                                        layerUpdatedDeferred.resolve();
                                    }
                                });
                            });
<<<<<<< HEAD
                    }
                },
                function (err) {
                    _generator.publish("assets.error.getPixmap", "Error: " + err);
                    layerUpdatedDeferred.reject(err);
=======
                    });
>>>>>>> 40b4e3e8
                }
            );
        }

        if (layer.added) {
            // Nothing to do since the layer is empty
            layerUpdatedDeferred.resolve();
        }
        else if (layer.removed) {
            // Delete the image if the layer was removed
            deleteLayerImage();
        }
        else if (layer.pixels) {
            // Update the layer image since its pixels were changed
            createLayerImage();
        }
        else {
            console.warn("Unknown type of layer change", layer);
            layerUpdatedDeferred.reject();
        }

        return layerUpdatedDeferred.promise;
    }

    // Run a pending update if necessary
    function finishLayerUpdate(changeContext) {
        changeContext.updateIsScheduled = false;
        // If the update is obsolete, schedule another one right after
        // This update will still be delayed to give Photoshop some time to catch its breath
        if (changeContext.updateIsObsolete) {
            changeContext.updateIsObsolete = false;
            scheduleLayerUpdate(changeContext);
        }
        // This is the final update for now: clean up
        else {
            delete _changeContextPerLayer[changeContext.id];
        }
    }
    
    function init(generator) {
        _generator = generator;
        _generator.subscribe("photoshop.event.imageChanged", handleImageChanged);

        // create a place to save assets
        var homeDir = getUserHomeDirectory();
        if (homeDir) {
            var newDir = resolve(homeDir, "Desktop", "generator-assets");
            mkdirp(newDir, function (err) {
                if (err) {
                    _generator.publish(
                        "assets.error.init",
                        "Could not create directory '" + newDir + "', no assets will be dumped"
                    );
                } else {
                    _assetGenerationDir = newDir;
                }
            });
        } else {
            _generator.publish(
                "assets.error.init",
                "Could not locate home directory in env vars, no assets will be dumped"
            );
        }
    }

    exports.init = init;

}());<|MERGE_RESOLUTION|>--- conflicted
+++ resolved
@@ -127,7 +127,6 @@
     // Start a new update
     function startLayerUpdate(changeContext) {
         var layerUpdatedDeferred = Q.defer();
-<<<<<<< HEAD
 
         var layer    = changeContext.layer,
             fileName = changeContext.document.id + "-" + changeContext.layer.id + ".png",
@@ -147,67 +146,38 @@
         function createLayerImage() {
             _generator.getPixmap(changeContext.layer.id, 100).then(
                 function (pixmap) {
-                    var fileName = changeContext.document.id + "-" + changeContext.layer.id + ".png",
-                        path     = resolve(_assetGenerationDir, fileName);
-
                     // Prevent an error after deleting a layer's contents, resulting in a 0x0 pixmap
                     if (pixmap.width === 0 || pixmap.height === 0) {
                         deleteLayerImage();
                     }
                     else {
-                        var tmpPath = temp.path({ suffix: ".png" });
-
-=======
-        
-        _generator.getPixmap(layerContext.layerID, 100).then(
-            function (pixmap) {
-                var fileName = layerContext.documentID + "-" + layerContext.layerID + ".png",
-                    path     = resolve(_assetGenerationDir, fileName);
-
-                // Prevent an error after deleting a layer's contents, resulting in a 0x0 pixmap
-                if (pixmap.width === 0 || pixmap.height === 0) {
-                    // Delete the image for the empty layer
-                    fs.unlink(path, function (err) {
-                        if (err) {
-                            layerUpdatedDeferred.reject(err);
-                        } else {
-                            layerUpdatedDeferred.resolve();
-                        }
-                    });
-                }
-                else {
-                    tmp.tmpName(function (err, tmpPath) {
-                        if (err) {
-                            layerUpdatedDeferred.reject(err);
-                            return;
-                        }
-                        
->>>>>>> 40b4e3e8
-                        // Save the image in a temporary file
-                        savePixmap(pixmap, tmpPath)
-                            .fail(function (err) {
+                        tmp.tmpName(function (err, tmpPath) {
+                            if (err) {
                                 layerUpdatedDeferred.reject(err);
-                            })
-                            // When ImageMagick is done
-                            .done(function () {
-                                // ...move the temporary file to the desired location
-                                fs.rename(tmpPath, path, function (err) {
-                                    if (err) {
-                                        layerUpdatedDeferred.reject(err);
-                                    } else {
-                                        layerUpdatedDeferred.resolve();
-                                    }
+                                return;
+                            }
+                            // Save the image in a temporary file
+                            savePixmap(pixmap, tmpPath)
+                                .fail(function (err) {
+                                    layerUpdatedDeferred.reject(err);
+                                })
+                                // When ImageMagick is done
+                                .done(function () {
+                                    // ...move the temporary file to the desired location
+                                    fs.rename(tmpPath, path, function (err) {
+                                        if (err) {
+                                            layerUpdatedDeferred.reject(err);
+                                        } else {
+                                            layerUpdatedDeferred.resolve();
+                                        }
+                                    });
                                 });
-                            });
-<<<<<<< HEAD
+                        });
                     }
                 },
                 function (err) {
                     _generator.publish("assets.error.getPixmap", "Error: " + err);
                     layerUpdatedDeferred.reject(err);
-=======
-                    });
->>>>>>> 40b4e3e8
                 }
             );
         }
