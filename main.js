/*
 * Copyright (c) 2013 Adobe Systems Incorporated. All rights reserved.
 *  
 * Permission is hereby granted, free of charge, to any person obtaining a
 * copy of this software and associated documentation files (the "Software"), 
 * to deal in the Software without restriction, including without limitation 
 * the rights to use, copy, modify, merge, publish, distribute, sublicense, 
 * and/or sell copies of the Software, and to permit persons to whom the 
 * Software is furnished to do so, subject to the following conditions:
 *  
 * The above copyright notice and this permission notice shall be included in
 * all copies or substantial portions of the Software.
 *  
 * THE SOFTWARE IS PROVIDED "AS IS", WITHOUT WARRANTY OF ANY KIND, EXPRESS OR
 * IMPLIED, INCLUDING BUT NOT LIMITED TO THE WARRANTIES OF MERCHANTABILITY, 
 * FITNESS FOR A PARTICULAR PURPOSE AND NONINFRINGEMENT. IN NO EVENT SHALL THE
 * AUTHORS OR COPYRIGHT HOLDERS BE LIABLE FOR ANY CLAIM, DAMAGES OR OTHER 
 * LIABILITY, WHETHER IN AN ACTION OF CONTRACT, TORT OR OTHERWISE, ARISING 
 * FROM, OUT OF OR IN CONNECTION WITH THE SOFTWARE OR THE USE OR OTHER 
 * DEALINGS IN THE SOFTWARE.
 * 
 */

(function () {
    "use strict";

    var fs = require("fs"),
        resolve = require("path").resolve,
        mkdirp = require("mkdirp"),
        convert = require("./lib/convert"),
        xpm2png = require("./lib/xpm2png");

    var assetGenerationDir = null;

    function getUserHomeDirectory() {
        return process.env[(process.platform === "win32") ? "USERPROFILE" : "HOME"];
    }

    var _generator = null,
        _photoshopState = {};

    function requestStateUpdate() {
        _generator.getDocumentInfo().then(
            function () {
                _generator.publish("generator.info.psState", "Requested PS State");
            },
            function (err) {
                _generator.publish("generator.info.psState", "error requestiong state: " + err);
            });
    }

    function savePixmap(pixmap, filename) {
        _generator.publish("assets.debug.dump", "dumping " + filename);

        var args = ["-", "-size", pixmap.width + "x" + pixmap.height, "png:-"];
        var proc = convert(args, _generator._photoshop._applicationPath);
        var fileStream = fs.createWriteStream(filename);
        var stderr = "";

        proc.stderr.on("data", function (chunk) { stderr += chunk; });
        
        xpm2png(pixmap, proc.stdin.end.bind(proc.stdin));
        proc.stdout.pipe(fileStream);
        
        proc.stderr.on("close", function () {
            if (stderr) {
                _generator.publish("assets.error.convert", "error from ImageMagick: " + stderr);
            }
        });
    }

<<<<<<< HEAD
    function handleImageChanged(message) {
        if (message.documentID && message.layerEvents) {
            message.layerEvents.forEach(function (e) {
//                var layerInfo = _generator._layerState[e.layerID];
                if (false) {
//                    var params = {layerID:e.layerID,
//                                  path:resolve( assetGenerationDir, layerInfo.layerChangedName ) };
//                    _generator.evaluateJSXFile("./jsx/layerSVG.jsx", params);
                }
                else {
                    _generator.getPixmap(e.layerID, 100).then(
                        function (pixmap) {
                            if (assetGenerationDir) {
                                savePixmap(
                                    pixmap,
                                    resolve(assetGenerationDir, message.documentID + "-" + e.layerID + ".png")
                                );
                            }
                        }, function (err) {
                            _generator.publish("assets.getPixmap", "Error: " + err);
                        });
                }
            });
        }
    }
    
    function updateLayerDict(docID) {
        var doc = _photoshopState[docID];
        var layerDict = {};
        if (doc.layers) {
            doc.layers.forEach(function (layer) {
                layerDict[layer.id] = layer;
=======
    function handleImageChanged(document) {
        if (document.id && document.layers) {
            document.layers.forEach(function (layer) {
                _generator.getPixmap(layer.id, 100).then(
                    function (pixmap) {
                        if (assetGenerationDir) {
                            savePixmap(
                                pixmap,
                                resolve(assetGenerationDir, document.id + "-" + layer.id + ".png")
                            );
                        }
                    }, function (err) {
                        _generator.publish("assets.error.getPixmap", "Error: " + err);
                    });
>>>>>>> d444a72d
            });
            doc.layerDict = layerDict;
        }
    }
    
    // http://www.slideshare.net/async_io/javascript-promisesq-library-17206726
    // https://github.com/kriskowal/q/wiki/API-Reference
    
    function handlePsInfoMessage(message) {
        if (message.body.hasOwnProperty("id")) {
            _generator.publish("generator.info.psState", "Receiving PS state info");
            var docID = message.body.id;
            // This should really key off the type of the message!
            if (! _photoshopState[docID]) {
                _photoshopState[docID] = message.body;
                updateLayerDict(docID);
            }
            else if (message.body.layers) {
                message.body.layers.forEach(function (layerInfo) {
                    Object.keys(layerInfo).forEach(function (layerItem) {
                        _photoshopState[docID].layerDict[layerInfo.id][layerItem] = layerInfo[layerItem];
                    });
                });

                console.log("---layerstate for doc:"+docID+"---");
                _photoshopState[docID].layers.forEach(function (layerInfo) {
                    console.log("Layer [" + layerInfo.id + "]: " + layerInfo.name);
                });
            }
        }
    }
    
    function init(generator) {
        _generator = generator;
        _generator.subscribe("photoshop.event.imageChanged", handleImageChanged);
        _generator.subscribe("photoshop.message", handlePsInfoMessage);
        requestStateUpdate();

        // create a place to save assets
        var homeDir = getUserHomeDirectory();
        if (homeDir) {
            var newDir = resolve(homeDir, "Desktop", "generator-assets");
            mkdirp(newDir, function (err) {
                if (err) {
                    _generator.publish(
                        "assets.error.init",
                        "Could not create directory '" + newDir + "', no assets will be dumped"
                    );
                } else {
                    assetGenerationDir = newDir;
                }
            });
        } else {
            _generator.publish(
                "assets.error.init",
                "Could not locate home directory in env vars, no assets will be dumped"
            );
        }
    }

    exports.init = init;

}());<|MERGE_RESOLUTION|>--- conflicted
+++ resolved
@@ -69,29 +69,12 @@
         });
     }
 
-<<<<<<< HEAD
-    function handleImageChanged(message) {
-        if (message.documentID && message.layerEvents) {
-            message.layerEvents.forEach(function (e) {
-//                var layerInfo = _generator._layerState[e.layerID];
-                if (false) {
-//                    var params = {layerID:e.layerID,
-//                                  path:resolve( assetGenerationDir, layerInfo.layerChangedName ) };
-//                    _generator.evaluateJSXFile("./jsx/layerSVG.jsx", params);
-                }
-                else {
-                    _generator.getPixmap(e.layerID, 100).then(
-                        function (pixmap) {
-                            if (assetGenerationDir) {
-                                savePixmap(
-                                    pixmap,
-                                    resolve(assetGenerationDir, message.documentID + "-" + e.layerID + ".png")
-                                );
-                            }
-                        }, function (err) {
-                            _generator.publish("assets.getPixmap", "Error: " + err);
-                        });
-                }
+    function handleImageChanged(document) {
+        if (document.id && document.layers) {
+            document.layers.forEach(function (layer) {
+                _generator.getPixmap(layer.id, 100).then(
+                                resolve(assetGenerationDir, document.id + "-" + layer.id + ".png")
+                        _generator.publish("assets.error.getPixmap", "Error: " + err);
             });
         }
     }
@@ -102,22 +85,6 @@
         if (doc.layers) {
             doc.layers.forEach(function (layer) {
                 layerDict[layer.id] = layer;
-=======
-    function handleImageChanged(document) {
-        if (document.id && document.layers) {
-            document.layers.forEach(function (layer) {
-                _generator.getPixmap(layer.id, 100).then(
-                    function (pixmap) {
-                        if (assetGenerationDir) {
-                            savePixmap(
-                                pixmap,
-                                resolve(assetGenerationDir, document.id + "-" + layer.id + ".png")
-                            );
-                        }
-                    }, function (err) {
-                        _generator.publish("assets.error.getPixmap", "Error: " + err);
-                    });
->>>>>>> d444a72d
             });
             doc.layerDict = layerDict;
         }
