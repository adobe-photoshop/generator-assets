/*
 * Copyright (c) 2013 Adobe Systems Incorporated. All rights reserved.
 *  
 * Permission is hereby granted, free of charge, to any person obtaining a
 * copy of this software and associated documentation files (the "Software"), 
 * to deal in the Software without restriction, including without limitation 
 * the rights to use, copy, modify, merge, publish, distribute, sublicense, 
 * and/or sell copies of the Software, and to permit persons to whom the 
 * Software is furnished to do so, subject to the following conditions:
 *  
 * The above copyright notice and this permission notice shall be included in
 * all copies or substantial portions of the Software.
 *  
 * THE SOFTWARE IS PROVIDED "AS IS", WITHOUT WARRANTY OF ANY KIND, EXPRESS OR
 * IMPLIED, INCLUDING BUT NOT LIMITED TO THE WARRANTIES OF MERCHANTABILITY, 
 * FITNESS FOR A PARTICULAR PURPOSE AND NONINFRINGEMENT. IN NO EVENT SHALL THE
 * AUTHORS OR COPYRIGHT HOLDERS BE LIABLE FOR ANY CLAIM, DAMAGES OR OTHER 
 * LIABILITY, WHETHER IN AN ACTION OF CONTRACT, TORT OR OTHERWISE, ARISING 
 * FROM, OUT OF OR IN CONNECTION WITH THE SOFTWARE OR THE USE OR OTHER 
 * DEALINGS IN THE SOFTWARE.
 * 
 */

(function () {
    "use strict";

    var fs = require("fs"),
        resolve = require("path").resolve,
        mkdirp = require("mkdirp"),
        temp = require("temp"),
        Q = require("q"),
        convert = require("./lib/convert"),
        xpm2png = require("./lib/xpm2png");

    var DELAY_TO_WAIT_UNTIL_USER_DONE = 300;

    var _generator = null,
        _assetGenerationDir = null,
        _contextPerLayer = {};

    function getUserHomeDirectory() {
        return process.env[(process.platform === "win32") ? "USERPROFILE" : "HOME"];
    }

<<<<<<< HEAD
    var _generator = null,
        _photoshopState = {};

    function requestStateUpdate() {
        _generator.getDocumentInfo().then(
            function () {
                _generator.publish("generator.info.psState", "Requested PS State");
            },
            function (err) {
                _generator.publish("generator.info.psState", "error requestiong state: " + err);
            });
    }

=======
>>>>>>> 0ff6a341
    function savePixmap(pixmap, filename) {
        var fileCompleteDeferred = Q.defer();

        _generator.publish("assets.debug.dump", "dumping " + filename);

        var args = ["-", "-size", pixmap.width + "x" + pixmap.height, "png:-"];
        var proc = convert(args, _generator._photoshop._applicationPath);
        var fileStream = fs.createWriteStream(filename);
        var stderr = "";

        proc.stderr.on("data", function (chunk) { stderr += chunk; });
        proc.stdout.on("close", function () {
            fileCompleteDeferred.resolve(filename);
        });
        
        xpm2png(pixmap, proc.stdin.end.bind(proc.stdin));
        proc.stdout.pipe(fileStream);
        
        proc.stderr.on("close", function () {
            if (stderr) {
                var error = "error from ImageMagick: " + stderr;
                _generator.publish("assets.error.convert", error);
                fileCompleteDeferred.reject(error);
            }
        });
        
        return fileCompleteDeferred.promise;
    }

    function handleImageChanged(document) {
        if (document.id && document.layers) {
            processLayers(document);
            document.layers.forEach(function (layer) {
                handleImageChangedForLayer(document, layer);
            });
        }
    }
<<<<<<< HEAD
    
    function updateLayerDict(docID) {
        var doc = _photoshopState[docID];
        var layerDict = {};
        if (doc.layers) {
            doc.layers.forEach(function (layer) {
                layerDict[layer.id] = layer;
            });
            doc.layerDict = layerDict;
        }
    }
    
    function processLayers(document) {
        var docID = document.id;
        // This should really key off the type of the message!
        if (! _photoshopState[docID]) {
            _photoshopState[docID] = document;
            updateLayerDict(docID);
        }
        else if (document.layers) {
            document.layers.forEach(function (layerInfo) {
                Object.keys(layerInfo).forEach(function (layerItem) {
                    _photoshopState[docID].layerDict[layerInfo.id][layerItem] = layerInfo[layerItem];
                });
            });
    
            console.log("---layerstate for doc:" + docID + "---");
            _photoshopState[docID].layers.forEach(function (layerInfo) {
                console.log("Layer [" + layerInfo.id + "]: " + layerInfo.name);
            });
        }
    }
    
    
    // http://www.slideshare.net/async_io/javascript-promisesq-library-17206726
    // https://github.com/kriskowal/q/wiki/API-Reference
    
    function handlePsInfoMessage(message) {
        if (message.body.hasOwnProperty("id")) {
            _generator.publish("generator.info.psState", "Receiving PS state info");
            processLayers(message.body);
=======

    function handleImageChangedForLayer(document, layer) {
        if (!_assetGenerationDir) {
            return;
        }

        var contextID = document.id + "-" + layer.id;
        
        if (!_contextPerLayer[contextID]) {
            // Initialize the context object for this layer.
            // It will be deleted again once an update has finished
            // without the image changing during the update.
            _contextPerLayer[contextID] = {
                // Store the context ID here so the context can be deleted by finishLayerUpdate
                contextID:          contextID,
                documentID:         document.id,
                layerID:            layer.id,
                updateIsScheduled:  false,
                updateIsObsolete:   false,
                updateDelayTimeout: null
            };
        }

        scheduleLayerUpdate(_contextPerLayer[contextID]);
    }

    // Run the update now if none is in progress, or wait until the current one is finished
    function scheduleLayerUpdate(layerContext) {
        // If no update is scheduled or the scheduled update is still being delayed, start from scratch
        if (!layerContext.updateIsScheduled || layerContext.updateDelayTimeout) {
            layerContext.updateIsScheduled = true;
            clearTimeout(layerContext.updateDelayTimeout);

            layerContext.updateDelayTimeout = setTimeout(function () {
                layerContext.updateDelayTimeout = null;
                startLayerUpdate(layerContext).fin(function () {
                    finishLayerUpdate(layerContext);
                });
            }, DELAY_TO_WAIT_UNTIL_USER_DONE);
        }
        // Otherwise, mark the scheduled update as obsolete so we can start over when it's done
        else if (!layerContext.updateIsObsolete) {
            layerContext.updateIsObsolete = true;
        }
    }

    // Start a new update
    function startLayerUpdate(layerContext) {
        var layerUpdatedDeferred = Q.defer();
        
        _generator.getPixmap(layerContext.layerID, 100).then(
            function (pixmap) {
                var fileName = layerContext.documentID + "-" + layerContext.layerID + ".png",
                    path     = resolve(_assetGenerationDir, fileName),
                    tmpPath  = temp.path({ suffix: ".png" });

                // Prevent an error after deleting a layer's contents, resulting in a 0x0 pixmap
                if (pixmap.width === 0 || pixmap.height === 0) {
                    // Delete the image for the empty layer
                    fs.unlink(path, function (err) {
                        if (err) {
                            layerUpdatedDeferred.reject(err);
                        } else {
                            layerUpdatedDeferred.resolve();
                        }
                    });
                }
                else {
                    // Save the image in a temporary file
                    savePixmap(pixmap, tmpPath)
                        .fail(function (err) {
                            layerUpdatedDeferred.reject(err);
                        })
                        // When ImageMagick is done
                        .done(function () {
                            // ...move the temporary file to the desired location
                            fs.rename(tmpPath, path, function (err) {
                                if (err) {
                                    layerUpdatedDeferred.reject(err);
                                } else {
                                    layerUpdatedDeferred.resolve();
                                }
                            });
                        });
                }
            },
            function (err) {
                _generator.publish("assets.error.getPixmap", "Error: " + err);
                layerUpdatedDeferred.reject(err);
            }
        );

        return layerUpdatedDeferred.promise;
    }

    // Run a pending update if necessary
    function finishLayerUpdate(layerContext) {
        layerContext.updateIsScheduled = false;
        // If the update is obsolete, schedule another one right after
        // This update will still be delayed to give Photoshop some time to catch its breath
        if (layerContext.updateIsObsolete) {
            layerContext.updateIsObsolete = false;
            scheduleLayerUpdate(layerContext);
        }
        // This is the final update for now: clean up
        else {
            delete _contextPerLayer[layerContext.contextID];
>>>>>>> 0ff6a341
        }
    }
    
    function init(generator) {
        _generator = generator;
        _generator.subscribe("photoshop.event.imageChanged", handleImageChanged);
        _generator.subscribe("photoshop.message", handlePsInfoMessage);
        requestStateUpdate();

        // create a place to save assets
        var homeDir = getUserHomeDirectory();
        if (homeDir) {
            var newDir = resolve(homeDir, "Desktop", "generator-assets");
            mkdirp(newDir, function (err) {
                if (err) {
                    _generator.publish(
                        "assets.error.init",
                        "Could not create directory '" + newDir + "', no assets will be dumped"
                    );
                } else {
                    _assetGenerationDir = newDir;
                }
            });
        } else {
            _generator.publish(
                "assets.error.init",
                "Could not locate home directory in env vars, no assets will be dumped"
            );
        }
    }

    exports.init = init;

}());<|MERGE_RESOLUTION|>--- conflicted
+++ resolved
@@ -42,9 +42,7 @@
         return process.env[(process.platform === "win32") ? "USERPROFILE" : "HOME"];
     }
 
-<<<<<<< HEAD
-    var _generator = null,
-        _photoshopState = {};
+    var _photoshopState = {};
 
     function requestStateUpdate() {
         _generator.getDocumentInfo().then(
@@ -56,10 +54,8 @@
             });
     }
 
-=======
->>>>>>> 0ff6a341
     function savePixmap(pixmap, filename) {
-        var fileCompleteDeferred = Q.defer();
+	    var fileCompleteDeferred = Q.defer();
 
         _generator.publish("assets.debug.dump", "dumping " + filename);
 
@@ -95,49 +91,6 @@
             });
         }
     }
-<<<<<<< HEAD
-    
-    function updateLayerDict(docID) {
-        var doc = _photoshopState[docID];
-        var layerDict = {};
-        if (doc.layers) {
-            doc.layers.forEach(function (layer) {
-                layerDict[layer.id] = layer;
-            });
-            doc.layerDict = layerDict;
-        }
-    }
-    
-    function processLayers(document) {
-        var docID = document.id;
-        // This should really key off the type of the message!
-        if (! _photoshopState[docID]) {
-            _photoshopState[docID] = document;
-            updateLayerDict(docID);
-        }
-        else if (document.layers) {
-            document.layers.forEach(function (layerInfo) {
-                Object.keys(layerInfo).forEach(function (layerItem) {
-                    _photoshopState[docID].layerDict[layerInfo.id][layerItem] = layerInfo[layerItem];
-                });
-            });
-    
-            console.log("---layerstate for doc:" + docID + "---");
-            _photoshopState[docID].layers.forEach(function (layerInfo) {
-                console.log("Layer [" + layerInfo.id + "]: " + layerInfo.name);
-            });
-        }
-    }
-    
-    
-    // http://www.slideshare.net/async_io/javascript-promisesq-library-17206726
-    // https://github.com/kriskowal/q/wiki/API-Reference
-    
-    function handlePsInfoMessage(message) {
-        if (message.body.hasOwnProperty("id")) {
-            _generator.publish("generator.info.psState", "Receiving PS state info");
-            processLayers(message.body);
-=======
 
     function handleImageChangedForLayer(document, layer) {
         if (!_assetGenerationDir) {
@@ -245,7 +198,49 @@
         // This is the final update for now: clean up
         else {
             delete _contextPerLayer[layerContext.contextID];
->>>>>>> 0ff6a341
+        }
+    }
+    
+    function updateLayerDict(docID) {
+        var doc = _photoshopState[docID];
+        var layerDict = {};
+        if (doc.layers) {
+            doc.layers.forEach(function (layer) {
+                layerDict[layer.id] = layer;
+            });
+            doc.layerDict = layerDict;
+        }
+    }
+    
+    function processLayers(document) {
+        var docID = document.id;
+        // This should really key off the type of the message!
+        if (! _photoshopState[docID]) {
+            _photoshopState[docID] = document;
+            updateLayerDict(docID);
+        }
+        else if (document.layers) {
+            document.layers.forEach(function (layerInfo) {
+                Object.keys(layerInfo).forEach(function (layerItem) {
+                    _photoshopState[docID].layerDict[layerInfo.id][layerItem] = layerInfo[layerItem];
+                });
+            });
+    
+            console.log("---layerstate for doc:" + docID + "---");
+            _photoshopState[docID].layers.forEach(function (layerInfo) {
+                console.log("Layer [" + layerInfo.id + "]: " + layerInfo.name);
+            });
+        }
+    }
+    
+    
+    // http://www.slideshare.net/async_io/javascript-promisesq-library-17206726
+    // https://github.com/kriskowal/q/wiki/API-Reference
+    
+    function handlePsInfoMessage(message) {
+        if (message.body.hasOwnProperty("id")) {
+            _generator.publish("generator.info.psState", "Receiving PS state info");
+            processLayers(message.body);
         }
     }
     
