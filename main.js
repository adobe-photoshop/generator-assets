--- conflicted
+++ resolved
@@ -136,7 +136,7 @@
     // Start a new update
     function startLayerUpdate(changeContext) {
         var layerUpdatedDeferred = Q.defer();
-<<<<<<< HEAD
+                    path     = resolve(_assetGenerationDir, fileName);
 
         var layer    = changeContext.layer,
             fileName = changeContext.document.id + "-" + changeContext.layer.id + ".png",
@@ -150,40 +150,6 @@
                 } else {
                     layerUpdatedDeferred.resolve();
                 }
-            });
-        }
-
-        function createLayerImage() {
-            _generator.getPixmap(changeContext.layer.id, 100).then(
-                function (pixmap) {
-                    var fileName = changeContext.document.id + "-" + changeContext.layer.id + ".png",
-                        path     = resolve(_assetGenerationDir, fileName);
-
-                    // Prevent an error after deleting a layer's contents, resulting in a 0x0 pixmap
-                    if (pixmap.width === 0 || pixmap.height === 0) {
-                        deleteLayerImage();
-                    }
-                    else {
-                        var tmpPath = temp.path({ suffix: ".png" });
-
-=======
-        
-        _generator.getPixmap(layerContext.layerID, 100).then(
-            function (pixmap) {
-                var fileName = layerContext.documentID + "-" + layerContext.layerID + ".png",
-                    path     = resolve(_assetGenerationDir, fileName);
-
-                // Prevent an error after deleting a layer's contents, resulting in a 0x0 pixmap
-                if (pixmap.width === 0 || pixmap.height === 0) {
-                    // Delete the image for the empty layer
-                    fs.unlink(path, function (err) {
-                        if (err) {
-                            layerUpdatedDeferred.reject(err);
-                        } else {
-                            layerUpdatedDeferred.resolve();
-                        }
-                    });
-                }
                 else {
                     tmp.tmpName(function (err, tmpPath) {
                         if (err) {
@@ -191,7 +157,6 @@
                             return;
                         }
                         
->>>>>>> dae35bec
                         // Save the image in a temporary file
                         savePixmap(pixmap, tmpPath)
                             .fail(function (err) {
@@ -208,15 +173,7 @@
                                     }
                                 });
                             });
-<<<<<<< HEAD
-                    }
-                },
-                function (err) {
-                    _generator.publish("assets.error.getPixmap", "Error: " + err);
-                    layerUpdatedDeferred.reject(err);
-=======
                     });
->>>>>>> dae35bec
                 }
             );
         }
@@ -358,11 +315,8 @@
     
     function init(generator) {
         _generator = generator;
-<<<<<<< HEAD
-        _generator.subscribe("photoshop.event.imageChanged", handleImageChanged);
         _generator.subscribe("photoshop.message", handlePsInfoMessage);
         requestStateUpdate();
-=======
 
         // TODO: Much of this initialization is currently temporary. Once
         // we have storage of assets in the correct location implemented, we
@@ -387,7 +341,6 @@
                 );
             }
         );
->>>>>>> dae35bec
 
         // create a place to save assets
         var homeDir = getUserHomeDirectory();
